"""
Direct with rejection sampling
"""

mutable struct RDirectJumpAggregation{T,S,F1,F2,RNG,DEPGR} <: AbstractSSAJumpAggregator
  next_jump::Int
  prev_jump::Int
  next_jump_time::T
  end_time::T
  cur_rates::Vector{T}
  sum_rate::T
  ma_jumps::S
  rates::F1
  affects!::F2
  save_positions::Tuple{Bool,Bool}
  rng::RNG
  dep_gr::DEPGR
  max_rate::T
  counter::Int
  counter_threshold::Int
end

function RDirectJumpAggregation(nj::Int, njt::T, et::T, crs::Vector{T}, sr::T, maj::S, 
                                rs::F1, affs!::F2, sps::Tuple{Bool,Bool}, rng::RNG; 
                                num_specs, dep_graph=nothing, kwargs...) where {T,S,F1,F2,RNG,DEPGR}
    # a dependency graph is needed and must be provided if there are constant rate jumps
    if dep_graph === nothing
        if (get_num_majumps(maj) == 0) || !isempty(rs)
            error("To use ConstantRateJumps with the Rejection Direct (RDirect) algorithm a dependency graph must be supplied.")
        else
            dg = make_dependency_graph(num_specs, maj)
        end
    else
        dg = dep_graph
    end

    # make sure each jump depends on itself
    add_self_dependencies!(dg)
    max_rate = maximum(crs)
<<<<<<< HEAD
    counter_threshold = 2*length(crs)
    return RDirectJumpAggregation{T,S,F1,F2,RNG,typeof(dg)}(nj, njt, et, crs, sr, maj, rs, affs!, sps, rng, dg, max_rate, 0, counter_threshold)
end

########### The following routines should be templates for all SSAs ###########

# condition for jump to occur
@inline function (p::RDirectJumpAggregation)(u, t, integrator)
  p.next_jump_time == t
end

# executing jump at the next jump time
function (p::RDirectJumpAggregation)(integrator)
  execute_jumps!(p, integrator, integrator.u, integrator.p, integrator.t)
  generate_jumps!(p, integrator, integrator.u, integrator.p, integrator.t)
  register_next_jump_time!(integrator, p, integrator.t)
  nothing
end

# setting up a new simulation
function (p::RDirectJumpAggregation)(dj, u, t, integrator) # initialize
  initialize!(p, integrator, u, integrator.p, t)
  register_next_jump_time!(integrator, p, t)
  nothing
=======
    return RDirectJumpAggregation{T,S,F1,F2,RNG,typeof(dg)}(nj, nj, njt, et, crs, sr, maj, rs, 
                                                            affs!, sps, rng, dg, max_rate)
>>>>>>> defa950a
end

############################# Required Functions #############################

# creating the JumpAggregation structure (tuple-based constant jumps)
function aggregate(aggregator::RDirect, u, p, t, end_time, constant_jumps,
                    ma_jumps, save_positions, rng; kwargs...)

    # handle constant jumps using function wrappers
    rates, affects! = get_jump_info_fwrappers(u, p, t, constant_jumps)

    build_jump_aggregation(RDirectJumpAggregation, u, p, t, end_time, ma_jumps,
                          rates, affects!, save_positions, rng; num_specs = length(u), kwargs...)
end

# set up a new simulation and calculate the first jump / jump time
function initialize!(p::RDirectJumpAggregation, integrator, u, params, t)
    fill_rates_and_sum!(p, u, params, t)
    p.max_rate = maximum(p.cur_rates)
    generate_jumps!(p, integrator, u, params, t)
    nothing
end

"execute one jump, changing the system state and updating rates"
function execute_jumps!(p::RDirectJumpAggregation, integrator, u, params, t)
    # execute jump
    u = update_state!(p, integrator, u)

    # update rates
    update_dependent_rates!(p, u, params, t)
    nothing
end

"calculate the next jump / jump time"
function generate_jumps!(p::RDirectJumpAggregation, integrator, u, params, t)
    # if no more events possible there is nothing to do
    sum_rate = p.sum_rate
    if nomorejumps!(p, sum_rate)
        return nothing
    end
    @unpack rng, cur_rates, max_rate = p

    num_rxs = length(cur_rates)
    p.counter = 0
    rx = trunc(Int, rand(rng) * num_rxs)+1
    @inbounds while cur_rates[rx] < rand(rng) * max_rate
        rx = trunc(Int, rand(rng) * num_rxs)+1
    end

    p.next_jump = rx

    p.next_jump_time = t + randexp(p.rng) / sum_rate
    nothing
end


######################## SSA specific helper routines #########################
function update_dependent_rates!(p::RDirectJumpAggregation, u, params, t)
    @inbounds dep_rxs = p.dep_gr[p.next_jump]
    @unpack ma_jumps, rates, cur_rates, sum_rate = p
    max_rate_increased = false
    @inbounds for rx in dep_rxs
        @inbounds new_rate = calculate_jump_rate(ma_jumps, rates, u,params,t,rx)
        sum_rate += new_rate - cur_rates[rx]
        if new_rate > p.max_rate
            p.max_rate = new_rate
            max_rate_increased = true
        end
        cur_rates[rx] = new_rate
    end
    if !max_rate_increased && p.counter > p.counter_threshold
        p.max_rate = maximum(p.cur_rates)
    end

    p.sum_rate = sum_rate
    nothing
end<|MERGE_RESOLUTION|>--- conflicted
+++ resolved
@@ -20,8 +20,8 @@
   counter_threshold::Int
 end
 
-function RDirectJumpAggregation(nj::Int, njt::T, et::T, crs::Vector{T}, sr::T, maj::S, 
-                                rs::F1, affs!::F2, sps::Tuple{Bool,Bool}, rng::RNG; 
+function RDirectJumpAggregation(nj::Int, njt::T, et::T, crs::Vector{T}, sr::T, maj::S,
+                                rs::F1, affs!::F2, sps::Tuple{Bool,Bool}, rng::RNG;
                                 num_specs, dep_graph=nothing, kwargs...) where {T,S,F1,F2,RNG,DEPGR}
     # a dependency graph is needed and must be provided if there are constant rate jumps
     if dep_graph === nothing
@@ -37,35 +37,9 @@
     # make sure each jump depends on itself
     add_self_dependencies!(dg)
     max_rate = maximum(crs)
-<<<<<<< HEAD
     counter_threshold = 2*length(crs)
-    return RDirectJumpAggregation{T,S,F1,F2,RNG,typeof(dg)}(nj, njt, et, crs, sr, maj, rs, affs!, sps, rng, dg, max_rate, 0, counter_threshold)
-end
-
-########### The following routines should be templates for all SSAs ###########
-
-# condition for jump to occur
-@inline function (p::RDirectJumpAggregation)(u, t, integrator)
-  p.next_jump_time == t
-end
-
-# executing jump at the next jump time
-function (p::RDirectJumpAggregation)(integrator)
-  execute_jumps!(p, integrator, integrator.u, integrator.p, integrator.t)
-  generate_jumps!(p, integrator, integrator.u, integrator.p, integrator.t)
-  register_next_jump_time!(integrator, p, integrator.t)
-  nothing
-end
-
-# setting up a new simulation
-function (p::RDirectJumpAggregation)(dj, u, t, integrator) # initialize
-  initialize!(p, integrator, u, integrator.p, t)
-  register_next_jump_time!(integrator, p, t)
-  nothing
-=======
-    return RDirectJumpAggregation{T,S,F1,F2,RNG,typeof(dg)}(nj, nj, njt, et, crs, sr, maj, rs, 
-                                                            affs!, sps, rng, dg, max_rate)
->>>>>>> defa950a
+    return RDirectJumpAggregation{T,S,F1,F2,RNG,typeof(dg)}(nj, njt, et, crs, sr, maj, rs, affs!, sps, rng,
+        dg, max_rate, 0, counter_threshold)
 end
 
 ############################# Required Functions #############################
