# Integrator specifically for SSA
# Built to have 0-overhead stepping

struct SSAStepper <: DiffEqBase.DEAlgorithm end

mutable struct SSAIntegrator{F,uType,tType,P,S,CB,SA,OPT,TS} <: DiffEqBase.DEIntegrator{SSAStepper,Nothing,uType,tType}
    f::F
    u::uType
    t::tType
    tprev::tType
    p::P
    sol::S
    i::Int
    tstop::tType
    cb::CB
    saveat::SA
    save_everystep::Bool
    save_end::Bool
    cur_saveat::Int
    opts::OPT
    tstops::TS
    tstops_idx::Int
    u_modified::Bool
    keep_stepping::Bool          # false if should terminate a simulation
end

(integrator::SSAIntegrator)(t) = copy(integrator.u)
(integrator::SSAIntegrator)(out,t) = (out .= integrator.u)

function DiffEqBase.__solve(jump_prob::JumpProblem,
                         alg::SSAStepper;
                         kwargs...)
    integrator = init(jump_prob,alg;kwargs...)
    solve!(integrator)
    integrator.sol
end

function DiffEqBase.solve!(integrator)

    end_time = integrator.sol.prob.tspan[2]
    while integrator.keep_stepping && (integrator.t < integrator.tstop) # It stops before adding a tstop over
        step!(integrator)
    end

    integrator.t = end_time

    if integrator.saveat !== nothing && !isempty(integrator.saveat)
        # Split to help prediction
        while integrator.cur_saveat <= length(integrator.saveat) &&
           integrator.saveat[integrator.cur_saveat] < integrator.t

            push!(integrator.sol.t,integrator.saveat[integrator.cur_saveat])
            push!(integrator.sol.u,copy(integrator.u))
            integrator.cur_saveat += 1

        end
    end

    if integrator.save_end && integrator.sol.t[end] != end_time
        push!(integrator.sol.t,end_time)
        push!(integrator.sol.u,copy(integrator.u))
    end
end

function DiffEqBase.__init(jump_prob::JumpProblem,
                         alg::SSAStepper;
                         save_start = true,
                         save_end = true,
                         seed = nothing,
                         alias_jump = Threads.threadid() == 1,
                         saveat = nothing,
                         callback = nothing,
                         tstops = (),
                         numsteps_hint=100)
    if !(jump_prob.prob isa DiscreteProblem)
        error("SSAStepper only supports DiscreteProblems.")
    end
    @assert isempty(jump_prob.jump_callback.continuous_callbacks)

    if alias_jump
      cb = jump_prob.jump_callback.discrete_callbacks[end]
      if seed !== nothing
          Random.seed!(cb.condition.rng,seed)
      end
    else
      cb = deepcopy(jump_prob.jump_callback.discrete_callbacks[end])
      if seed === nothing
          Random.seed!(cb.condition.rng,seed_multiplier()*rand(UInt64))
      else
          Random.seed!(cb.condition.rng,seed)
      end
    end

    opts = (callback = CallbackSet(callback),)
    prob = jump_prob.prob

    if save_start
        t = [prob.tspan[1]]
        u = [copy(prob.u0)]
    else
        t = typeof(prob.tspan[1])[]
        u = typeof(prob.u0)[]
    end


    sol = DiffEqBase.build_solution(prob,alg,t,u,dense=false,
                         calculate_error = false,
                         destats = DiffEqBase.DEStats(0),
                         interp = DiffEqBase.ConstantInterpolation(t,u))
    save_everystep = any(cb.save_positions)

    if typeof(saveat) <: Number
        _saveat = prob.tspan[1]:saveat:prob.tspan[2]
    else
        _saveat = saveat
    end

   if _saveat !== nothing && !isempty(_saveat) && _saveat[1] == prob.tspan[1]
       cur_saveat = 2
   else
       cur_saveat = 1
   end

   if _saveat !== nothing && !isempty(_saveat)
     sizehint!(u,length(_saveat)+1)
     sizehint!(t,length(_saveat)+1)
   elseif save_everystep
     sizehint!(u,numsteps_hint)
     sizehint!(t,numsteps_hint)
   else
     sizehint!(u,2)
     sizehint!(t,2)
   end

    integrator = SSAIntegrator(prob.f,copy(prob.u0),prob.tspan[1],prob.tspan[1],prob.p,
                               sol,1,prob.tspan[1],
                               cb,_saveat,save_everystep,save_end,cur_saveat,
                               opts,tstops,1,false,true)
    cb.initialize(cb,u[1],prob.tspan[1],integrator)
    integrator
end

DiffEqBase.add_tstop!(integrator::SSAIntegrator,tstop) = integrator.tstop = tstop

function DiffEqBase.step!(integrator::SSAIntegrator)
    integrator.tprev = integrator.t

    doaffect = false
    if !isempty(integrator.tstops) &&
        integrator.tstops_idx <= length(integrator.tstops) &&
        integrator.tstops[integrator.tstops_idx] < integrator.tstop

        integrator.t = integrator.tstops[integrator.tstops_idx]
        integrator.tstops_idx += 1
    else
        integrator.t = integrator.tstop
        doaffect = true # delay effect until after saveat
    end

    @inbounds if integrator.saveat !== nothing && !isempty(integrator.saveat)
        # Split to help prediction
        while integrator.cur_saveat < length(integrator.saveat) &&
           integrator.saveat[integrator.cur_saveat] < integrator.t

            saved = true
            push!(integrator.sol.t,integrator.saveat[integrator.cur_saveat])
            push!(integrator.sol.u,copy(integrator.u))
            integrator.cur_saveat += 1
        end
    end

    doaffect && integrator.cb.affect!(integrator)

    if !(typeof(integrator.opts.callback.discrete_callbacks)<:Tuple{})
        discrete_modified,saved_in_cb = DiffEqBase.apply_discrete_callback!(integrator,integrator.opts.callback.discrete_callbacks...)
    else
        saved_in_cb = false
    end

    !saved_in_cb && savevalues!(integrator)
    nothing
end

function DiffEqBase.savevalues!(integrator::SSAIntegrator,force=false)
    saved, savedexactly = false, false

    # No saveat in here since it would only use previous values,
    # so in the specific case of SSAStepper it's already handled

    if integrator.save_everystep || force
        saved = true
        savedexactly = true
        push!(integrator.sol.t,integrator.t)
        push!(integrator.sol.u,copy(integrator.u))
    end

    saved, savedexactly
end

<<<<<<< HEAD
function reset_aggregated_jumps!(integrator::SSAIntegrator,uprev = nothing)
     reset_aggregated_jumps!(integrator,uprev,integrator.cb)
     nothing
end

export SSAStepper
=======

function DiffEqBase.terminate!(integrator::SSAIntegrator, retcode = :Terminated)
    integrator.keep_stepping = false
    integrator.sol = DiffEqBase.solution_new_retcode(integrator.sol, retcode)
    nothing
end

export SSAStepper

>>>>>>> fe0d21d8
<|MERGE_RESOLUTION|>--- conflicted
+++ resolved
@@ -197,14 +197,10 @@
     saved, savedexactly
 end
 
-<<<<<<< HEAD
 function reset_aggregated_jumps!(integrator::SSAIntegrator,uprev = nothing)
      reset_aggregated_jumps!(integrator,uprev,integrator.cb)
      nothing
 end
-
-export SSAStepper
-=======
 
 function DiffEqBase.terminate!(integrator::SSAIntegrator, retcode = :Terminated)
     integrator.keep_stepping = false
@@ -214,4 +210,3 @@
 
 export SSAStepper
 
->>>>>>> fe0d21d8
