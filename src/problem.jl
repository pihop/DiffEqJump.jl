--- conflicted
+++ resolved
@@ -215,48 +215,6 @@
         disc_agg = nothing
         constant_jump_callback = CallbackSet()
     else
-<<<<<<< HEAD
-        disc = aggregate(aggregator, u, prob.p, t, end_time, jumps.constant_jumps, maj,
-                         save_positions, rng; spatial_system = spatial_system,
-                         hopping_constants = hopping_constants, 
-                         bounded_va_jumps = Tuple{}(), kwargs...)
-        constant_jump_callback = DiscreteCallback(disc)
-    end
-
-    iip = isinplace_jump(prob, jumps.regular_jump)
-
-    # Ficticious rate handling.
-    if !is_ficticious(aggregator) 
-      unbnd_var_jumps = jumps.variable_jumps
-    else
-      bounded_va_jumps, unbnd_var_jumps = split_variable_jumps(jumps.variable_jumps)
-      disc = aggregate(aggregator, u, prob.p, t, end_time, jumps.constant_jumps, maj,
-                       save_positions, rng; spatial_system = spatial_system, 
-                       hopping_constants = hopping_constants, 
-                       bounded_va_jumps=bounded_va_jumps, kwargs...)
-      constant_jump_callback = DiscreteCallback(disc)
-    end
-
-    ## Variable Rate Handling
-    if typeof(unbnd_var_jumps) <: Tuple{}
-        new_prob = prob
-        variable_jump_callback = CallbackSet()
-    else
-        new_prob = extend_problem(prob, jumps; rng = rng)
-        variable_jump_callback = build_variable_callback(CallbackSet(), 0,
-                                                         unbnd_var_jumps...; rng = rng)
-    end
-    callbacks = CallbackSet(constant_jump_callback, variable_jump_callback)
-
-    JumpProblem{iip, typeof(new_prob), typeof(aggregator), typeof(callbacks),
-                typeof(disc), typeof(unbnd_var_jumps),
-                typeof(jumps.regular_jump), typeof(maj), typeof(rng)}(new_prob, aggregator,
-                                                                      disc,
-                                                                      callbacks,
-                                                                      unbnd_var_jumps,
-                                                                      jumps.regular_jump,
-                                                                      maj, rng)
-=======
         disc_agg = aggregate(aggregator, u, prob.p, t, end_time, jumps.constant_jumps, maj,
                              save_positions, rng; kwargs...)
         constant_jump_callback = DiscreteCallback(disc_agg)
@@ -285,7 +243,6 @@
                                                              jump_cbs, cont_agg,
                                                              jumps.regular_jump, maj, rng,
                                                              solkwargs)
->>>>>>> 8c6d57d8
 end
 
 function extend_problem(prob::DiffEqBase.AbstractDiscreteProblem, jumps; rng = DEFAULT_RNG)
