--- conflicted
+++ resolved
@@ -70,10 +70,7 @@
 
 function JumpProblem(prob, aggregator::AbstractAggregatorAlgorithm, jumps::JumpSet;
                      save_positions = typeof(prob) <: DiffEqBase.AbstractDiscreteProblem ? (false,true) : (true,true),
-<<<<<<< HEAD
-                     rng = Xorshifts.Xoroshiro128Star(rand(UInt64)), spatial_system=nothing, hopping_constants=nothing, kwargs...)
-=======
-                     rng = Xorshifts.Xoroshiro128Star(rand(UInt64)), scale_rates = true, useiszero = true, kwargs...)
+                     rng = Xorshifts.Xoroshiro128Star(rand(UInt64)), scale_rates = true, useiszero = true, spatial_system=nothing, hopping_constants=nothing, kwargs...)
 
   # initialize the MassActionJump rate constants with the user parameters
   if using_params(jumps.massaction_jump) 
@@ -84,28 +81,18 @@
   else
     maj = jumps.massaction_jump
   end
->>>>>>> 83d61550
 
   ## Spatial jumps handling
-  massaction_jump = jumps.massaction_jump
   if spatial_system !== nothing && hopping_constants !== nothing && !is_spatial(aggregator)
-    prob, massaction_jump = flatten(massaction_jump, prob, spatial_system, hopping_constants; kwargs...)
+    prob, maj = flatten(maj, prob, spatial_system, hopping_constants; kwargs...)
   end
   ## Constant Rate Handling
   t,end_time,u = prob.tspan[1],prob.tspan[2],prob.u0
-<<<<<<< HEAD
-  if (typeof(jumps.constant_jumps) <: Tuple{}) && (massaction_jump === nothing)
-    disc = nothing
-    constant_jump_callback = CallbackSet()
-  else
-    disc = aggregate(aggregator,u,prob.p,t,end_time,jumps.constant_jumps,massaction_jump,save_positions,rng; spatial_system = spatial_system, hopping_constants = hopping_constants, kwargs...)
-=======
   if (typeof(jumps.constant_jumps) <: Tuple{}) && (maj === nothing)
     disc = nothing
     constant_jump_callback = CallbackSet()
   else
-    disc = aggregate(aggregator,u,prob.p,t,end_time,jumps.constant_jumps,maj,save_positions,rng;kwargs...)
->>>>>>> 83d61550
+    disc = aggregate(aggregator,u,prob.p,t,end_time,jumps.constant_jumps,maj,save_positions,rng; spatial_system = spatial_system, hopping_constants = hopping_constants, kwargs...)
     constant_jump_callback = DiscreteCallback(disc)
   end
 
@@ -123,19 +110,11 @@
 
   JumpProblem{iip,typeof(new_prob),typeof(aggregator),typeof(callbacks),
               typeof(disc),typeof(jumps.variable_jumps),
-<<<<<<< HEAD
-              typeof(jumps.regular_jump),typeof(massaction_jump)}(
-                        new_prob,aggregator,disc,
-                        callbacks,
-                        jumps.variable_jumps,
-                        jumps.regular_jump, massaction_jump)
-=======
               typeof(jumps.regular_jump),typeof(maj)}(
                         new_prob,aggregator,disc,
                         callbacks,
                         jumps.variable_jumps,
                         jumps.regular_jump, maj)
->>>>>>> 83d61550
 end
 
 function extend_problem(prob::DiffEqBase.AbstractDiscreteProblem,jumps)
